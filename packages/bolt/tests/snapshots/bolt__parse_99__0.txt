--- conflicted
+++ resolved
@@ -1,8 +1,4 @@
-<<<<<<< HEAD
-#>ERROR  Expected colon, literal 'advancement', literal 'align', literal 'anchored', literal 'append', literal 'as' or 187 other tokens but got literal 'for'.
-=======
 #>ERROR  Expected colon, literal 'advancement', literal 'align', literal 'anchored', literal 'append', literal 'as' or 188 other tokens but got literal 'for'.
->>>>>>> c5e05d0d
 # line 1, column 7
 #      1 |  at @s for i in "foo":
 #        :        ^^^
