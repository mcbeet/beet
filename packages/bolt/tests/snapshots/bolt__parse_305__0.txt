--- conflicted
+++ resolved
@@ -1,8 +1,4 @@
-<<<<<<< HEAD
-#>ERROR  Expected literal 'advancement', literal 'align', literal 'anchored', literal 'append', literal 'as', literal 'at' or 204 other tokens but got literal 'foo'.
-=======
 #>ERROR  Expected literal 'advancement', literal 'align', literal 'anchored', literal 'append', literal 'as', literal 'at' or 205 other tokens but got literal 'foo'.
->>>>>>> c5e05d0d
 # line 1, column 11
 #      1 |  as @a run foo = "bar"
 #        :            ^^^
