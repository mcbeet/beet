--- conflicted
+++ resolved
@@ -1,9 +1,5 @@
 1 * 2
-<<<<<<< HEAD
-#>ERROR  Expected bracket '[', curly '{', decorator, docstring, ellipsis, false or 217 other tokens but got literal '*'.
-=======
 #>ERROR  Expected bracket '[', curly '{', decorator, docstring, ellipsis, false or 218 other tokens but got literal '*'.
->>>>>>> c5e05d0d
 # line 2, column 1
 #      1 |  1 * 2
 #      2 |  * 3
