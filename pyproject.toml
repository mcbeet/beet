[tool.poetry]
name = "beet"
version = "0.95.4"
description = "The Minecraft pack development kit"
authors = ["Valentin Berlier <berlier.v@gmail.com>"]
license = "MIT"

homepage = "https://github.com/mcbeet/beet"
repository = "https://github.com/mcbeet/beet"
documentation = "https://github.com/mcbeet/beet"

readme = "README.md"

keywords = [
  "beet",
  "minecraft",
  "datapack",
  "resourcepack",
  "mcfunction",
]

include = ["beet/py.typed"]

[tool.poetry.dependencies]
python = "^3.10"
nbtlib = "^1.12.1"
<<<<<<< HEAD
pathspec = "^0.11.0"
pydantic = "^2.4.2"
click = "^8.1.3"
click-help-colors = "^0.9.1"
=======
pathspec = "^0.11.2"
pydantic = "^1"
click = "^8.1.7"
click-help-colors = "^0.9.2"
>>>>>>> e86a1c79
Jinja2 = "^3.1.2"
toml = "^0.10.2"
PyYAML = "^6.0.1"
Pillow = {version = "*", optional = true}
colorama = {version = "*", markers = 'sys_platform == "win32"'}
typing-extensions = "^4.8.0"

[tool.poetry.extras]
image = ["Pillow"]

[tool.poetry.group.dev.dependencies]
black = "^23.9.1"
pytest = "^7.4.2"
pytest-minecraft = "^0.2.0"
isort = "^5.12.0"
pytest-insta = "^0.2.0"
python-semantic-release = "^7.33.3"
mudkip = "^0.8.0"

[tool.poetry.scripts]
beet = "beet.toolchain.cli:main"

[tool.poetry.plugins.beet]
commands = "beet.toolchain.commands"
autoload = "beet.contrib.default"

[tool.poetry.plugins.pytest11]
beet = "beet.pytest_plugin"

[tool.pytest.ini_options]
addopts = "tests beet --ignore beet/__main__.py --doctest-modules"
doctest_optionflags = "NORMALIZE_WHITESPACE IGNORE_EXCEPTION_DETAIL ELLIPSIS"

[tool.pyright]
typeCheckingMode = "basic"
ignore = ["docs", "setup.py"]
strict = [
  "beet/contrib",
  "beet/core",
  "beet/library",
  "beet/toolchain",
  "examples",
  "tests",
]

[tool.black]
target-version = ["py310"]

[tool.isort]
profile = "black"

[tool.semantic_release]
branch = "main"
version_variable = ["beet/__init__.py:__version__"]
version_toml = "pyproject.toml:tool.poetry.version"
major_on_zero = false
build_command = "poetry build"

[tool.mudkip]
base_url = "https://mcbeet.dev"
preset = "furo"

[tool.mudkip.override]
html_title = "Beet documentation"
html_logo = "assets/beet_logo.png"
html_favicon = "assets/favicon.png"
suppress_warnings = ["myst.header"]
linkcheck_ignore = ['https://github\.com/mcbeet/beet/commit/.+']

[tool.mudkip.override.html_theme_options]
sidebar_hide_name = true

[build-system]
requires = ["poetry>=0.12"]
build-backend = "poetry.masonry.api"<|MERGE_RESOLUTION|>--- conflicted
+++ resolved
@@ -24,17 +24,10 @@
 [tool.poetry.dependencies]
 python = "^3.10"
 nbtlib = "^1.12.1"
-<<<<<<< HEAD
-pathspec = "^0.11.0"
+pathspec = "^0.11.2"
 pydantic = "^2.4.2"
-click = "^8.1.3"
-click-help-colors = "^0.9.1"
-=======
-pathspec = "^0.11.2"
-pydantic = "^1"
 click = "^8.1.7"
 click-help-colors = "^0.9.2"
->>>>>>> e86a1c79
 Jinja2 = "^3.1.2"
 toml = "^0.10.2"
 PyYAML = "^6.0.1"
