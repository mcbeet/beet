__all__ = [
    "Pack",
    "PackFile",
    "ExtraContainer",
    "SupportsExtra",
    "ExtraPin",
    "NamespaceExtraContainer",
    "PackExtraContainer",
    "Mcmeta",
    "McmetaPin",
    "PackPin",
    "Namespace",
    "NamespaceFile",
    "NamespaceFileScope",
    "NamespaceContainer",
    "NamespacePin",
    "NamespaceProxy",
    "NamespaceProxyDescriptor",
    "MergeCallback",
    "MergePolicy",
    "OverlayContainer",
    "UnveilMapping",
    "PackOverwrite",
    "create_group_map",
    "list_input_scopes",
    "get_output_scope",
    "PACK_COMPRESSION",
    "LATEST_MINECRAFT_VERSION",
]


import shutil
from collections import defaultdict
from contextlib import nullcontext
from copy import deepcopy
from dataclasses import dataclass, field
from functools import partial
from itertools import count
from pathlib import Path, PurePath, PurePosixPath
from typing import (
    Any,
    Callable,
    ClassVar,
    DefaultDict,
    Dict,
    Generic,
    Iterable,
    Iterator,
    List,
    Literal,
    Mapping,
    MutableMapping,
    Optional,
    Protocol,
    Sequence,
    Set,
    Tuple,
    Type,
    TypeVar,
    Union,
    get_args,
    get_origin,
    overload,
)
from zipfile import ZIP_BZIP2, ZIP_DEFLATED, ZIP_LZMA, ZIP_STORED, ZipFile

from typing_extensions import Self

from beet.core.container import (
    Container,
    ContainerProxy,
    Drop,
    MatchMixin,
    MergeMixin,
    Pin,
    SupportsMerge,
)
from beet.core.file import File, FileOrigin, JsonFile, PngFile
<<<<<<< HEAD
from beet.core.utils import (
    FileSystemPath,
    JsonDict,
    SupportedFormats,
    TextComponent,
)
from beet.resources.pack_format_registry import PackFormatRegistryContainer
=======
from beet.core.utils import FileSystemPath, JsonDict, SupportedFormats, TextComponent
from beet.toolchain.config import FormatSpecifier
>>>>>>> e8956ef4

from .utils import list_extensions, list_origin_folders

LATEST_MINECRAFT_VERSION: str = "1.21.8"


T = TypeVar("T")
PinType = TypeVar("PinType", covariant=True)
PackFileType = TypeVar("PackFileType", bound="PackFile")
NamespaceType = TypeVar("NamespaceType", bound="Namespace")
NamespaceFileType = TypeVar("NamespaceFileType", bound="NamespaceFile")
PackType = TypeVar("PackType", bound="Pack[Any]")
MergeableType = TypeVar("MergeableType", bound=SupportsMerge)

PackFile = File[Any, Any]


PACK_COMPRESSION: Dict[str, int] = {
    "none": ZIP_STORED,
    "deflate": ZIP_DEFLATED,
    "bzip2": ZIP_BZIP2,
    "lzma": ZIP_LZMA,
}

NamespaceFileScope = Union[Tuple[str, ...], Mapping[int, Tuple[str, ...]]]


class NamespaceFile(Protocol):
    """Protocol for detecting files that belong in pack namespaces."""

    scope: ClassVar[NamespaceFileScope]
    extension: ClassVar[str]

    snake_name: ClassVar[str]

    def __init__(
        self,
        _content: Optional[Any] = None,
        /,
        *,
        source_path: Optional[FileSystemPath] = None,
        source_start: Optional[int] = None,
        source_stop: Optional[int] = None,
        on_bind: Optional[Callable[[Any, Any, str], Any]] = None,
        original: Any = None,
    ) -> None: ...

    def merge(self, other: Any) -> bool: ...

    def bind(self, pack: Any, path: str): ...

    def set_content(self, content: Any): ...

    def get_content(self) -> Any: ...

    def ensure_source_path(self) -> FileSystemPath: ...

    def ensure_serialized(
        self,
        serializer: Optional[Callable[[Any], Any]] = None,
    ) -> Any: ...

    def ensure_deserialized(
        self,
        deserializer: Optional[Callable[[Any], Any]] = None,
    ) -> Any: ...

    @classmethod
    def default(cls) -> Any: ...

    def copy(self: T) -> T: ...

    @classmethod
    def load(cls: Type[T], origin: FileOrigin, path: FileSystemPath) -> T: ...

    def dump(self, origin: FileOrigin, path: FileSystemPath): ...

    def convert(self, file_type: Type[PackFileType]) -> PackFileType: ...


class MergeCallback(Protocol):
    """Protocol for detecting merge callbacks."""

    def __call__(
        self, pack: Any, path: str, current: Any, conflict: Any, /
    ) -> bool: ...


@dataclass
class MergePolicy:
    """Class holding lists of rules for merging files."""

    extra: Dict[str, List[MergeCallback]] = field(default_factory=dict)
    namespace: Dict[Type[NamespaceFile], List[MergeCallback]] = field(
        default_factory=dict
    )
    namespace_extra: Dict[str, List[MergeCallback]] = field(default_factory=dict)

    def extend(self, other: "MergePolicy"):
        for rules, other_rules in [
            (self.extra, other.extra),
            (self.namespace, other.namespace),
            (self.namespace_extra, other.namespace_extra),
        ]:
            for key, value in other_rules.items():
                rules.setdefault(key, []).extend(value)  # type: ignore

    def extend_extra(self, filename: str, rule: MergeCallback):
        """Add rule for merging extra files."""
        self.extra.setdefault(filename, []).append(rule)

    def extend_namespace(self, file_type: Type[NamespaceFile], rule: MergeCallback):
        """Add rule for merging namespace files."""
        self.namespace.setdefault(file_type, []).append(rule)

    def extend_namespace_extra(self, filename: str, rule: MergeCallback):
        """Add rule for merging namespace extra files."""
        self.namespace_extra.setdefault(filename, []).append(rule)

    def merge_with_rules(
        self,
        pack: Any,
        current: MutableMapping[Any, SupportsMerge],
        other: Mapping[Any, SupportsMerge],
        map_rules: Callable[[str], Tuple[str, List[MergeCallback]]],
    ) -> bool:
        """Merge values according to the given rules."""
        for key, value in other.items():
            if key not in current:
                current[key] = value
                continue

            current_value = current[key]
            path, rules = map_rules(key)

            try:
                for rule in rules:
                    if rule(pack, path, current_value, value):
                        break
                else:
                    if not current_value.merge(value):
                        current[key] = value
            except Drop:
                del current[key]

        return True


class ExtraContainer(MatchMixin, MergeMixin, Container[str, PackFile]):
    """Container that stores extra files in a pack or a namespace."""


class SupportsExtra(Protocol):
    """Protocol for detecting extra container."""

    extra: ExtraContainer


class ExtraPin(Pin[str, PinType]):
    """Descriptor that makes a specific file accessible through attribute lookup."""

    def forward(self, obj: SupportsExtra) -> ExtraContainer:
        return obj.extra


class NamespaceExtraContainer(ExtraContainer, Generic[NamespaceType]):
    """Namespace extra container."""

    namespace: Optional[NamespaceType] = None

    def process(self, key: str, value: PackFile) -> PackFile:
        if (
            self.namespace is not None
            and self.namespace.pack is not None
            and self.namespace.name
        ):
            value.bind(self.namespace.pack, f"{self.namespace.name}:{key}")
        return value

    def bind(self, namespace: NamespaceType):
        """Handle insertion."""
        self.namespace = namespace

        for key, value in self.items():
            try:
                self.process(key, value)
            except Drop:
                del self[key]

    def merge(self, other: Mapping[Any, SupportsMerge]) -> bool:
        if (
            self.namespace is not None
            and self.namespace.pack is not None
            and self.namespace.name
        ):
            pack = self.namespace.pack
            name = self.namespace.name

            return pack.merge_policy.merge_with_rules(
                pack=pack,
                current=self,  # type: ignore
                other=other,
                map_rules=lambda key: (
                    f"{name}:{key}",
                    pack.merge_policy.namespace_extra.get(key, []),
                ),
            )
        return super().merge(other)


class PackExtraContainer(ExtraContainer, Generic[PackType]):
    """Pack extra container."""

    pack: Optional[PackType] = None

    def process(self, key: str, value: PackFile) -> PackFile:
        if self.pack is not None:
            value.bind(self.pack, key)
        return value

    def bind(self, pack: PackType):
        """Handle insertion."""
        self.pack = pack

        for key, value in self.items():
            try:
                self.process(key, value)
            except Drop:
                del self[key]

    def merge(self, other: Mapping[Any, SupportsMerge]) -> bool:
        if self.pack is not None:
            pack = self.pack

            return pack.merge_policy.merge_with_rules(
                pack=pack,
                current=self,  # type: ignore
                other=other,
                map_rules=lambda key: (
                    key,
                    pack.merge_policy.extra.get(key, []),
                ),
            )
        return super().merge(other)

    def __eq__(self, other: Any) -> bool:
        left, right = dict(self), dict(other)

        left_mcmeta = left.pop("pack.mcmeta", None)
        right_mcmeta = right.pop("pack.mcmeta", None)

        if left != right:
            return False

        if left_mcmeta != right_mcmeta:
            if self.pack is not None and (left_mcmeta is None or right_mcmeta is None):
                default_mcmeta = type(self.pack)().mcmeta
                return left_mcmeta == default_mcmeta or right_mcmeta == default_mcmeta
            return False

        return True


class NamespaceContainer(MatchMixin, MergeMixin, Container[str, NamespaceFileType]):
    """Container that stores one type of files in a namespace."""

    namespace: Optional["Namespace"] = None
    file_type: Optional[Type[NamespaceFileType]] = None

    def process(self, key: str, value: NamespaceFileType) -> NamespaceFileType:
        if (
            self.namespace is not None
            and self.namespace.pack is not None
            and self.namespace.name
        ):
            value.bind(self.namespace.pack, f"{self.namespace.name}:{key}")
        return value

    def bind(self, namespace: "Namespace", file_type: Type[NamespaceFileType]):
        """Handle insertion."""
        self.namespace = namespace
        self.file_type = file_type

        for key, value in self.items():
            try:
                self.process(key, value)
            except Drop:
                del self[key]

    def setdefault(
        self,
        key: str,
        default: Optional[NamespaceFileType] = None,
    ) -> NamespaceFileType:
        if value := self.get(key):
            return value
        if default:
            self[key] = default
        else:
            if not self.file_type:
                raise ValueError(
                    "File type associated to the namespace container is not available."
                )
            self[key] = self.file_type()
        return self[key]

    def merge(self, other: Mapping[Any, SupportsMerge]) -> bool:
        if (
            self.namespace is not None
            and self.namespace.pack is not None
            and self.namespace.name
            and self.file_type is not None
        ):
            pack = self.namespace.pack
            name = self.namespace.name
            file_type = self.file_type

            return pack.merge_policy.merge_with_rules(
                pack=pack,
                current=self,  # type: ignore
                other=other,
                map_rules=lambda key: (
                    f"{name}:{key}",
                    pack.merge_policy.namespace.get(file_type, []),
                ),
            )
        return super().merge(other)

    def generate_tree(self, path: str = "") -> Dict[Any, Any]:
        """Generate a hierarchy of nested dictionaries representing the files and folders."""
        prefix = path.split("/") if path else []
        tree: Dict[Any, Any] = {}

        for filename, file_instance in self.items():
            parts = filename.split("/")

            if parts[: len(prefix)] != prefix:
                continue

            parent = tree
            for part in parts[len(prefix) :]:
                parent = parent.setdefault(part, {})

            parent[self.file_type] = file_instance

        return tree


class NamespacePin(Pin[Type[NamespaceFileType], NamespaceContainer[NamespaceFileType]]):
    """Descriptor for accessing namespace containers by attribute lookup."""


class Namespace(
    MergeMixin,
    Container[Type[NamespaceFile], NamespaceContainer[NamespaceFile]],
):
    """Class representing a namespace."""

    pack: Optional["Pack[Namespace]"] = None
    name: Optional[str] = None
    extra: NamespaceExtraContainer["Namespace"]

    directory: ClassVar[str]
    field_map: ClassVar[Mapping[Type[NamespaceFile], str]]
    scope_map: ClassVar[Mapping[Tuple[Tuple[str, ...], str], Type[NamespaceFile]]]

    def __init_subclass__(cls):
        pins = NamespacePin[NamespaceFile].collect_from(cls)
        cls.field_map = {pin.key: attr for attr, pin in pins.items()}
        cls.scope_map = {
            (scope, pin.key.extension): pin.key
            for pin in pins.values()
            for scope in list_input_scopes(pin.key.scope)
        }

    def __init__(self):
        super().__init__()
        self.extra = NamespaceExtraContainer()

    def process(
        self,
        key: Type[NamespaceFile],
        value: NamespaceContainer[NamespaceFile],
    ) -> NamespaceContainer[NamespaceFile]:
        value.bind(self, key)
        return value

    def bind(self, pack: "Pack[Namespace]", name: str):
        """Handle insertion."""
        self.pack = pack
        self.name = name

        for key, value in self.items():
            self.process(key, value)

        self.extra.bind(self)

    @overload
    def __setitem__(
        self,
        key: Type[NamespaceFile],
        value: NamespaceContainer[NamespaceFile],
    ) -> None: ...

    @overload
    def __setitem__(self, key: str, value: NamespaceFile) -> None: ...

    def __setitem__(self, key: Any, value: Any):
        if isinstance(key, type):
            super().__setitem__(key, value)  # type: ignore
        else:
            self[type(value)][key] = value

    def __eq__(self, other: Any) -> bool:
        if self is other:
            return True
        if type(self) == type(other) and not self.extra == other.extra:
            return False
        if isinstance(other, Mapping):
            rhs: Mapping[Type[NamespaceFile], NamespaceContainer[NamespaceFile]] = other
            return all(
                self[key] == rhs.get(key, {}) for key in self.keys() | rhs.keys()
            )
        return NotImplemented

    def __bool__(self) -> bool:
        return any(self.values()) or bool(self.extra)

    def missing(self, key: Type[NamespaceFile]) -> NamespaceContainer[NamespaceFile]:
        return NamespaceContainer()

    def merge(
        self: MutableMapping[T, MergeableType],  # type: ignore
        other: Mapping[T, MergeableType],
    ) -> bool:
        super().merge(other)  # type: ignore

        if isinstance(self, Namespace) and isinstance(other, Namespace):
            self.extra.merge(other.extra)

        empty_containers = [key for key, value in self.items() if not value]  # type: ignore
        for container in empty_containers:
            del self[container]  # type: ignore

        return True

    def clear(self):
        self.extra.clear()
        super().clear()

    @property
    def content(self) -> Iterator[Tuple[str, NamespaceFile]]:
        """Iterator that yields all the files stored in the namespace."""
        for container in self.values():
            yield from container.items()

    @overload
    def list_files(
        self,
        namespace: str,
        *extensions: str,
    ) -> Iterator[Tuple[str, PackFile]]: ...

    @overload
    def list_files(
        self,
        namespace: str,
        *extensions: str,
        extend: Type[T],
    ) -> Iterator[Tuple[str, T]]: ...

    def list_files(
        self,
        namespace: str,
        *extensions: str,
        extend: Optional[Any] = None,
    ) -> Iterator[Tuple[str, Any]]:
        """List and filter all the files in the namespace."""
        if extend and (origin := get_origin(extend)):
            extend = origin

        overlay = (
            ""
            if self.pack is None or self.pack.overlay_name is None
            else f"{self.pack.overlay_name}/"
        )

        for path, item in self.extra.items():
            if extensions and not any(path.endswith(ext) for ext in extensions):
                continue
            if extend and not isinstance(item, extend):
                continue
            yield f"{overlay}{self.directory}/{namespace}/{path}", item

        for content_type, container in self.items():
            if not container:
                continue
            if extensions and content_type.extension not in extensions:
                continue
            if extend and not issubclass(content_type, extend):
                continue

            scope = get_output_scope(content_type.scope, self.pack)
            prefix = "/".join((self.directory, namespace) + scope)
            for name, item in container.items():
                yield f"{overlay}{prefix}/{name}{content_type.extension}", item

    @classmethod
    def get_extra_info(cls) -> Dict[str, Type[PackFile]]:
        return {}

    @classmethod
    def scan(
        cls,
        prefix: str,
        origin: FileOrigin,
        filenames: List[PurePath],
        overlay_name: Optional[str] = None,
        extend_namespace: Iterable[Type[NamespaceFile]] = (),
        extend_namespace_extra: Optional[Mapping[str, Optional[Type[PackFile]]]] = None,
    ) -> Iterator[Tuple[str, "Namespace"]]:
        """Load namespaces by walking through a zipfile or directory."""
        preparts = tuple(filter(None, prefix.split("/")))
        if preparts and preparts[0] != (
            cls.directory if overlay_name is None else overlay_name
        ):
            return

        extra_info = cls.get_extra_info()
        if extend_namespace_extra:
            _update_with_none(extra_info, extend_namespace_extra)

        scope_map = dict(cls.scope_map)
        for file_type in extend_namespace:
            for scope in list_input_scopes(file_type.scope):
                scope_map[scope, file_type.extension] = file_type

        name = None
        namespace = None

        for filename in filenames:
            parts = preparts + filename.parts

            if overlay_name is None:
                try:
                    directory, namespace_dir, *scope, basename = parts
                except ValueError:
                    continue
            else:
                try:
                    overlay, directory, namespace_dir, *scope, basename = parts
                except ValueError:
                    continue
                if overlay != overlay_name:
                    continue

            if directory != cls.directory:
                continue
            if name != namespace_dir:
                if name and namespace:
                    yield name, namespace
                name, namespace = namespace_dir, cls()

            assert name and namespace is not None
            extensions = list_extensions(PurePosixPath(basename))

            if file_type := extra_info.get(path := "/".join(scope + [basename])):
                namespace.extra[path] = file_type.load(origin, filename)
                continue

            file_dir: List[str] = []

            while True:
                path = tuple(scope)
                for extension in extensions:
                    if file_type := scope_map.get((path, extension)):
                        key = "/".join(
                            file_dir + [basename[: len(basename) - len(extension)]]
                        )
                        namespace[file_type][key] = file_type.load(origin, filename)
                        break
                else:
                    if scope:
                        file_dir.insert(0, scope.pop())
                        continue
                break

        if name and namespace:
            yield name, namespace

    def dump(self, namespace: str, origin: FileOrigin):
        """Write the namespace to a zipfile or to the filesystem."""
        _dump_files(origin, self.list_files(namespace))

    def __repr__(self) -> str:
        args = ", ".join(
            f"{self.field_map[key]}={value}"
            for key, value in self.items()
            if key in self.field_map and value
        )
        return f"{self.__class__.__name__}({args})"


class NamespaceProxy(
    MatchMixin,
    MergeMixin,
    ContainerProxy[Type[NamespaceFileType], str, NamespaceFileType],
):
    """Aggregated view that exposes a certain type of files over all namespaces."""

    def split_key(self, key: str) -> Tuple[str, str]:
        namespace, _, file_path = key.partition(":")
        if not file_path:
            raise KeyError(key)
        return namespace, file_path

    def join_key(self, key1: str, key2: str) -> str:
        return f"{key1}:{key2}"

    def setdefault(
        self,
        key: str,
        default: Optional[NamespaceFileType] = None,
    ) -> NamespaceFileType:
        key1, key2 = self.split_key(key)
        return self.proxy[key1][self.proxy_key].setdefault(key2, default)  # type: ignore

    def merge(self, other: Mapping[Any, SupportsMerge]) -> bool:
        if isinstance(pack := self.proxy, Pack):
            return pack.merge_policy.merge_with_rules(
                pack=pack,
                current=self,  # type: ignore
                other=other,
                map_rules=lambda key: (
                    key,
                    pack.merge_policy.namespace.get(self.proxy_key, []),
                ),
            )
        return super().merge(other)

    def walk(self) -> Iterator[Tuple[str, Set[str], Dict[str, NamespaceFileType]]]:
        """Walk over the file hierarchy."""
        for prefix, namespace in self.proxy.items():
            separator = ":"
            roots: List[Tuple[str, Dict[Any, Any]]] = [
                (prefix, namespace[self.proxy_key].generate_tree())  # type: ignore
            ]

            while roots:
                prefix, root = roots.pop()

                dirs: Set[str] = set()
                files: Dict[str, NamespaceFileType] = {}

                for key, value in root.items():
                    if not isinstance(key, str):
                        continue
                    if any(isinstance(name, str) for name in value):
                        dirs.add(key)
                    if file_instance := value.get(self.proxy_key, None):
                        files[key] = file_instance

                yield prefix + separator, dirs, files

                for directory in dirs:
                    roots.append((prefix + separator + directory, root[directory]))

                separator = "/"


@dataclass
class NamespaceProxyDescriptor(Generic[NamespaceFileType]):
    """Descriptor that dynamically instantiates a namespace proxy."""

    proxy_key: Type[NamespaceFileType]

    def __get__(
        self, obj: Any, objtype: Optional[Type[Any]] = None
    ) -> NamespaceProxy[NamespaceFileType]:
        return NamespaceProxy[NamespaceFileType](obj, self.proxy_key)


class Mcmeta(JsonFile):
    """Class representing a pack.mcmeta file."""

    def merge(self, other: "Mcmeta") -> bool:  # type: ignore
        for key, value in other.data.items():
            if key == "filter":
                block = self.data.setdefault("filter", {}).setdefault("block", [])
                for item in value.get("block", []):
                    if item not in block:
                        block.append(item)
            elif key == "overlays":
                for other_entry in value.get("entries"):
                    overlays: Any = self.data.setdefault("overlays", {})
                    for entry in overlays.setdefault("entries", []):
                        if entry.get("directory") == other_entry.get("directory"):
                            entry["formats"] = deepcopy(other_entry.get("formats"))
                            break
                    else:
                        overlays["entries"].append(deepcopy(other_entry))
            else:
                self.data[key] = value
        return True


class McmetaPin(Pin[str, PinType]):
    """Descriptor that makes it possible to bind pack.mcmeta information to attribute lookup."""

    def forward(self, obj: "Pack[Namespace]") -> JsonDict:
        return obj.mcmeta.data


class PackPin(McmetaPin[PinType]):
    """Descriptor that makes pack metadata accessible through attribute lookup."""

    def forward(self, obj: "Pack[Namespace]") -> JsonDict:
        return super().forward(obj).setdefault("pack", {})


class OverlayContainer(MatchMixin, MergeMixin, Container[str, PackType]):
    """Container that stores overlays."""

    pack: Optional[PackType] = None

    __currently_merging: Optional[Any] = Any

    def process(self, key: str, value: PackType) -> PackType:
        supported_formats = value.supported_formats
        min_format = value.min_format
        max_format = value.max_format
        description = value.description

        value.overlay_name = key
        value.overlay_parent = self.pack
        self.merge(value.overlays)
        value.overlays = self

        if self.pack is not None:
            value.configure(self.pack)

        value.extend_extra["pack.mcmeta"] = None
        value.extend_extra["pack.png"] = None

        if "pack.mcmeta" in value.extra:
            del value.extra["pack.mcmeta"]
        if "pack.png" in value.extra:
            del value.extra["pack.png"]

        if supported_formats is not None:
            value.supported_formats = supported_formats
        if min_format is not None:
            value.min_format = min_format
        if max_format is not None:
            value.max_format = max_format
        value.description = description

        return value

    def bind(self, pack: PackType):
        """Handle insertion."""
        self.pack = pack

        for key, value in self.items():
            try:
                self.process(key, value)
            except Drop:
                del self[key]

    def __delitem__(self, key: str):
        super().__delitem__(key)
        if self.pack is not None:
            overlays: Any = self.pack.mcmeta.data.get("overlays", {})
            entries = overlays.get("entries", [])
            for i, entry in enumerate(entries):
                if entry.get("directory") == key:
                    del entries[i]
                    if not entries:
                        del overlays["entries"]
                        if not overlays:
                            del self.pack.mcmeta.data["overlays"]
                    break

    def missing(self, key: str) -> PackType:
        if self.pack is None:
            raise ValueError("Unbound overlay container.")
        return type(self.pack)()

    def setdefault(
        self,
        key: str,
        default: Optional[PackType] = None,
        *,
        supported_formats: Optional[SupportedFormats] = None,
        min_format: Optional[FormatSpecifier] = None,
        max_format: Optional[FormatSpecifier] = None,
    ) -> PackType:
        value = self._wrapped.get(key)
        if value is not None:
            return value
        if default is None:
            default = self.missing(key)
        if supported_formats is not None:
            default.supported_formats = supported_formats
        if min_format is not None:
            default.min_format = min_format
        if max_format is not None:
            default.max_format = max_format
        self[key] = default
        return default

    def merge(self, other: Mapping[str, SupportsMerge]) -> bool:
        previous_other = self.__currently_merging
        if previous_other is other:
            return True
        self.__currently_merging = other
        try:
            return super().merge(other)
        finally:
            self.__currently_merging = previous_other

    def __eq__(self, other: Any) -> bool:
        if self is other:
            return True
        if isinstance(other, Mapping):
            rhs: Mapping[str, PackType] = other
            return (
                all(not self[k] for k in self.keys() - rhs.keys())
                and all(not rhs[k] for k in rhs.keys() - self.keys())
                and all(self[k] == rhs[k] for k in self.keys() & rhs.keys())
            )
        return NotImplemented

    def __bool__(self) -> bool:
        return any(self.values())


class UnveilMapping(Mapping[str, FileSystemPath]):
    """Unveil mapping."""

    files: Mapping[str, FileSystemPath]
    prefix: str

    def __init__(self, files: Mapping[str, FileSystemPath], prefix: str = ""):
        self.files = files
        self.prefix = prefix

    def with_prefix(self, prefix: str) -> "UnveilMapping":
        return self.__class__(self.files, prefix)

    def __getitem__(self, key: str) -> FileSystemPath:
        sep = "/" if key and self.prefix else ""
        return self.files[f"{self.prefix}{sep}{key}"]

    def __iter__(self) -> Iterator[str]:
        if self.prefix:
            directory_prefix = f"{self.prefix}/"
            for key in self.files:
                if key == self.prefix:
                    yield ""
                elif key.startswith(directory_prefix):
                    yield key[len(directory_prefix) :]
        else:
            yield from self.files

    def __len__(self) -> int:
        return len(self.files)

    def __eq__(self, other: Any) -> bool:
        return self is other

    def __hash__(self) -> int:
        return id(self)

    def __repr__(self) -> str:
        args = f"files={self.files}"
        if self.prefix:
            args += f"prefix={self.prefix!r}"
        return f"{self.__class__.__name__}({args})"


class PackOverwrite(Exception):
    """Raised when trying to overwrite a pack."""

    path: FileSystemPath

    def __init__(self, path: FileSystemPath) -> None:
        super().__init__(path)
        self.path = path

    def __str__(self) -> str:
        return f'Couldn\'t overwrite "{str(self.path)}".'


class Pack(MatchMixin, MergeMixin, Container[str, NamespaceType]):
    """Class representing a pack."""

    name: Optional[str]
    path: Optional[Path]
    zipped: bool
    compression: Optional[Literal["none", "deflate", "bzip2", "lzma"]]
    compression_level: Optional[int]

    extra: PackExtraContainer["Pack[NamespaceType]"]
    mcmeta: ExtraPin[Mcmeta] = ExtraPin("pack.mcmeta", default_factory=lambda: Mcmeta())
    icon: ExtraPin[Optional[PngFile]] = ExtraPin("pack.png", default=None)

    description: PackPin[TextComponent] = PackPin("description", default="")
    pack_format: PackPin[Optional[int]] = PackPin(
        "pack_format", default=None, delete_default=True
    )
    min_format: PackPin[Optional[FormatSpecifier]] = PackPin(
        "min_format", default=None, delete_default=True
    )
    max_format: PackPin[Optional[FormatSpecifier]] = PackPin(
        "max_format", default=None, delete_default=True
    )
    filter: McmetaPin[JsonDict] = McmetaPin(
        "filter", default_factory=lambda: {"block": []}
    )

    overlay_name: Optional[str]
    overlay_parent: Optional[Self]
    overlays: OverlayContainer[Self]

    extend_extra: Dict[str, Optional[Type[PackFile]]]
    extend_namespace: List[Type[NamespaceFile]]
    extend_namespace_extra: Dict[str, Optional[Type[PackFile]]]

    merge_policy: MergePolicy
    unveiled: Dict[Union[Path, UnveilMapping], Set[str]]

    namespace_type: ClassVar[Type[Namespace]]
    default_name: ClassVar[str]
<<<<<<< HEAD
    pack_format_registry: ClassVar[PackFormatRegistryContainer]
    latest_pack_format: ClassVar[int]
=======
    pack_format_registry: ClassVar[Dict[Tuple[int, ...], int | FormatSpecifier]]
    latest_pack_format: ClassVar[int | FormatSpecifier]
    pack_format_switch_format: ClassVar[int]
>>>>>>> e8956ef4

    def __init_subclass__(cls):
        cls.namespace_type = get_args(getattr(cls, "__orig_bases__")[0])[0]

    def __init__(
        self,
        name: Optional[str] = None,
        path: Optional[FileSystemPath] = None,
        zipfile: Optional[ZipFile] = None,
        mapping: Optional[Mapping[str, FileSystemPath]] = None,
        zipped: bool = False,
        compression: Optional[Literal["none", "deflate", "bzip2", "lzma"]] = None,
        compression_level: Optional[int] = None,
        mcmeta: Optional[Mcmeta] = None,
        icon: Optional[PngFile] = None,
        description: Optional[str] = None,
        pack_format: Optional[int] = None,
        supported_formats: Optional[SupportedFormats] = None,
        min_format: Optional[FormatSpecifier] = None,
        max_format: Optional[FormatSpecifier] = None,
        filter: Optional[JsonDict] = None,
        extend_extra: Optional[Mapping[str, Type[PackFile]]] = None,
        extend_namespace: Iterable[Type[NamespaceFile]] = (),
        extend_namespace_extra: Optional[Mapping[str, Type[PackFile]]] = None,
        merge_policy: Optional[MergePolicy] = None,
    ):
        super().__init__()
        self.name = name
        self.path = None
        self.zipped = zipped
        self.compression = compression
        self.compression_level = compression_level

        self.extra = PackExtraContainer()
        self.extra.bind(self)

        self.overlay_name = None
        self.overlay_parent = None
        self.overlays = OverlayContainer()
        self.overlays.bind(self)

        self.extend_extra = dict(extend_extra or {})
        self.extend_namespace = list(extend_namespace)
        self.extend_namespace_extra = dict(extend_namespace_extra or {})

        self.merge_policy = MergePolicy()
        if merge_policy:
            self.merge_policy.extend(merge_policy)

        self.unveiled = {}

        if mcmeta is not None:
            self.mcmeta = mcmeta
        if icon is not None:
            self.icon = icon
        if description is not None:
            self.description = description
        if pack_format is not None:
            self.pack_format = pack_format
        if supported_formats is not None:
            self.supported_formats = supported_formats
        if min_format is not None:
            self.min_format = min_format
        if max_format is not None:
            self.max_format = max_format
        if filter is not None:
            self.filter = filter

        self.load(path or zipfile or mapping)

    def configure(
        self: PackType,
        other: Optional[PackType] = None,
        *,
        extend_extra: Optional[Mapping[str, Type[PackFile]]] = None,
        extend_namespace: Iterable[Type[NamespaceFile]] = (),
        extend_namespace_extra: Optional[Mapping[str, Type[PackFile]]] = None,
        merge_policy: Optional[MergePolicy] = None,
    ) -> PackType:
        """Helper for updating or copying configuration from another pack."""
        if other is not None:
            self.extend_extra.update(other.extend_extra or {})
            self.extend_namespace.extend(other.extend_namespace)
            self.extend_namespace_extra.update(other.extend_namespace_extra or {})
            self.merge_policy.extend(other.merge_policy)

        self.extend_extra.update(extend_extra or {})
        self.extend_namespace.extend(extend_namespace)
        self.extend_namespace_extra.update(extend_namespace_extra or {})

        if merge_policy:
            self.merge_policy.extend(merge_policy)

        return self

    @overload
    def __getitem__(self, key: str) -> NamespaceType: ...

    @overload
    def __getitem__(
        self, key: Type[NamespaceFileType]
    ) -> NamespaceProxy[NamespaceFileType]: ...

    def __getitem__(self, key: Any) -> Any:
        if isinstance(key, str):
            return super().__getitem__(key)
        return NamespaceProxy(self, key)

    @overload
    def __setitem__(self, key: str, value: NamespaceType) -> None: ...

    @overload
    def __setitem__(self, key: str, value: NamespaceFile) -> None: ...

    def __setitem__(self, key: str, value: Any):
        if isinstance(value, Namespace):
            super().__setitem__(key, value)  # type: ignore
        else:
            NamespaceProxy[NamespaceFile](self, type(value))[key] = value  # type: ignore

    def __eq__(self, other: Any) -> bool:
        if self is other:
            return True
        if type(self) == type(other) and not (
            self.name == other.name
            and self.extra == other.extra
            and (
                self.overlay_parent is not None
                or other.overlay_parent is not None
                or self.overlays == other.overlays
            )
        ):
            return False
        if isinstance(other, Mapping):
            rhs: Mapping[str, Namespace] = other
            return all(
                self[key] == rhs.get(key, {}) for key in self.keys() | rhs.keys()
            )
        return NotImplemented

    def __hash__(self) -> int:
        return id(self)

    def __bool__(self) -> bool:
        return (
            any(self.values())
            or self.extra.keys() > {"pack.mcmeta"}
            or (self.overlay_parent is None and bool(self.overlays))
        )

    def __enter__(self: T) -> T:
        return self

    def __exit__(self, *_):
        self.save(overwrite=True)

    def process(self, key: str, value: NamespaceType) -> NamespaceType:
        value.bind(self, key)  # type: ignore
        return value

    def missing(self, key: str) -> NamespaceType:
        return self.namespace_type()  # type: ignore

    def merge(
        self: MutableMapping[T, MergeableType], other: Mapping[T, MergeableType]
    ) -> bool:
        super().merge(other)  # type: ignore

        if isinstance(self, Pack) and isinstance(other, Pack):
            self.extra.merge(other.extra)  # type: ignore
            self.overlays.merge(other.overlays)  # type: ignore

        empty_namespaces = [key for key, value in self.items() if not value]  # type: ignore
        for namespace in empty_namespaces:
            del self[namespace]  # type: ignore

        return True

    def copy(self, *, shallow: bool = False) -> Self:
        pack_copy = type(self)().configure(self)

        for key, f in self.extra.items():
            pack_copy.extra[key] = f if shallow else f.copy()

        if self.overlay_parent is None:
            for key, value in self.overlays.items():
                pack_copy.overlays[key] = value.copy(shallow=shallow)

        for key, namespace in self.items():
            namespace_copy = pack_copy[key]
            for key, f in namespace.extra.items():
                namespace_copy.extra[key] = f if shallow else f.copy()
            for key, f in namespace.content:
                namespace_copy[key] = f if shallow else f.copy()

        return pack_copy

    def assign_format(self):
        if (
            self.pack_format is None
            and self.min_format is None
            and self.max_format is None
        ):
            if isinstance(self.latest_pack_format, int):
                if self.latest_pack_format < self.pack_format_switch_format:
                    self.pack_format = self.latest_pack_format
                    self.min_format = None
                    self.max_format = None
                else:
                    self.pack_format = None
                    self.min_format = self.max_format = self.latest_pack_format
            else:
                self.min_format = self.max_format = self.latest_pack_format

    def clear(self):
        self.extra.clear()
        if self.overlay_parent is None:
            self.overlays.clear()
        super().clear()
        self.assign_format()
        if not self.description:
            self.description = ""

    @overload
    def list_files(
        self,
        *extensions: str,
    ) -> Iterator[Tuple[str, PackFile]]: ...

    @overload
    def list_files(
        self,
        *extensions: str,
        extend: Type[T],
    ) -> Iterator[Tuple[str, T]]: ...

    def list_files(
        self,
        *extensions: str,
        extend: Optional[Any] = None,
    ) -> Iterator[Tuple[str, Any]]:
        """List and filter all the files in the pack."""
        if extend and (origin := get_origin(extend)):
            extend = origin

        overlay = "" if self.overlay_name is None else f"{self.overlay_name}/"

        for path, item in self.extra.items():
            if extensions and not any(path.endswith(ext) for ext in extensions):
                continue
            if extend and not isinstance(item, extend):
                continue
            if overlay and path in ("pack.mcmeta", "pack.png"):
                continue
            yield f"{overlay}{path}", item

        for namespace_name, namespace in self.items():
            yield from namespace.list_files(namespace_name, *extensions, extend=extend)  # type: ignore

        if self.overlay_parent is None:
            for overlay in self.overlays.values():
                yield from overlay.list_files(*extensions, extend=extend)  # type: ignore

    @overload
    def all(self, *match: str) -> Iterable[Tuple[str, NamespaceFile]]: ...

    @overload
    def all(
        self, *match: str, extend: Type[NamespaceFileType]
    ) -> Iterable[Tuple[str, NamespaceFileType]]: ...

    def all(
        self, *match: str, extend: Optional[Type[NamespaceFile]] = None
    ) -> Iterable[Tuple[str, NamespaceFile]]:
        """List all the namespaced resources of a specific type, even from overlays."""
        for file_type in self.get_file_types(extend=extend):
            proxy = self[file_type]
            for path in proxy.match(*match or ["*"]):
                yield path, proxy[path]
        if self.overlay_parent is None:
            for overlay in self.overlays.values():
                if extend:
                    yield from overlay.all(*match, extend=extend)
                else:
                    yield from overlay.all(*match)

    @property
    def supported_formats(self) -> Optional[SupportedFormats]:
        if self.overlay_parent is not None:
            overlays: Any = self.overlay_parent.mcmeta.data.get("overlays", {})
            for entry in overlays.get("entries", []):
                if entry.get("directory") == self.overlay_name:
                    return entry.get("formats")
        else:
            return self.mcmeta.data.get("pack", {}).get("supported_formats")

    @supported_formats.setter
    def supported_formats(self, value: Optional[SupportedFormats]):
        if self.overlay_parent is not None:
            overlays: Any = self.overlay_parent.mcmeta.data.setdefault("overlays", {})
            for entry in overlays.setdefault("entries", []):
                if entry.get("directory") == self.overlay_name:
                    entry["formats"] = value
                    break
            else:
                overlays["entries"].append(
                    {"formats": value, "directory": self.overlay_name}
                )
        else:
            self.mcmeta.data.setdefault("pack", {})["supported_formats"] = value

    @classmethod
    def get_extra_info(cls) -> Dict[str, Type[PackFile]]:
        return {"pack.mcmeta": Mcmeta, "pack.png": PngFile}

    def resolve_extra_info(self) -> Dict[str, Type[PackFile]]:
        extra_info = self.get_extra_info()
        if self.extend_extra:
            _update_with_none(extra_info, self.extend_extra)
        return extra_info

    def resolve_scope_map(
        self,
    ) -> Dict[Tuple[Tuple[str, ...], str], Type[NamespaceFile]]:
        scope_map = dict(self.namespace_type.scope_map)
        for file_type in self.extend_namespace:
            for scope in list_input_scopes(file_type.scope):
                scope_map[scope, file_type.extension] = file_type

        return scope_map

    def resolve_namespace_extra_info(self) -> Dict[str, Type[PackFile]]:
        namespace_extra_info = self.namespace_type.get_extra_info()
        if self.extend_namespace_extra:
            _update_with_none(namespace_extra_info, self.extend_namespace_extra)
        return namespace_extra_info

    def get_file_types(
        self,
        *extensions: str,
        extend: Optional[Any] = None,
    ) -> Sequence[Type[NamespaceFile]]:
        file_types = set(self.resolve_scope_map().values())

        if extensions:
            file_types = {t for t in file_types if t.extension in extensions}
        if extend:
            file_types = {t for t in file_types if issubclass(t, extend)}

        return sorted(file_types, key=lambda t: t.snake_name)

    def load(
        self,
        origin: Optional[FileOrigin] = None,
        extend_extra: Optional[Mapping[str, Type[PackFile]]] = None,
        extend_namespace: Iterable[Type[NamespaceFile]] = (),
        extend_namespace_extra: Optional[Mapping[str, Type[PackFile]]] = None,
        merge_policy: Optional[MergePolicy] = None,
    ):
        """Load pack from a zipfile or from the filesystem."""
        self.extend_extra.update(extend_extra or {})
        self.extend_namespace.extend(extend_namespace)
        self.extend_namespace_extra.update(extend_namespace_extra or {})

        if merge_policy:
            self.merge_policy.extend(merge_policy)

        if origin and not isinstance(origin, Mapping):
            if not isinstance(origin, ZipFile):
                origin = Path(origin).resolve()
                self.path = origin.parent
                if origin.is_file():
                    origin = ZipFile(origin)
                elif not origin.is_dir():
                    self.name = origin.name
                    self.zipped = origin.suffix == ".zip"
                    origin = None
            if isinstance(origin, ZipFile):
                self.zipped = True
                self.name = origin.filename and Path(origin.filename).name
            elif origin:
                self.zipped = False
                self.name = origin.name
            if self.name and self.name.endswith(".zip"):
                self.name = self.name[:-4]

        if origin:
            self.mount("", origin)

        self.assign_format()
        if not self.description:
            self.description = ""

    def mount(
        self,
        prefix: str,
        origin: FileOrigin,
        origin_folders: Optional[Dict[str, List[PurePath]]] = None,
    ):
        """Mount files from a zipfile or from the filesystem."""
        files: Dict[str, PackFile] = {}

        for expected_filename, file_type in self.resolve_extra_info().items():
            filename = (
                expected_filename
                if self.overlay_name is None
                else f"{self.overlay_name}/{expected_filename}"
            )
            if not prefix:
                if loaded := file_type.try_load(origin, filename):
                    files[expected_filename] = loaded
            elif prefix == filename:
                if loaded := file_type.try_load(origin, ""):
                    files[expected_filename] = loaded
            elif filename.startswith(prefix + "/"):
                if loaded := file_type.try_load(origin, filename[len(prefix) + 1 :]):
                    files[expected_filename] = loaded

        self.extra.merge(files)

        if origin_folders is None:
            origin_folders = list_origin_folders(prefix, origin)

        scan_folder = (
            self.namespace_type.directory
            if self.overlay_name is None
            else self.overlay_name
        )

        namespaces = {
            name: namespace
            for name, namespace in self.namespace_type.scan(
                prefix,
                origin,
                origin_folders.pop(scan_folder, []),
                self.overlay_name,
                self.extend_namespace,
                self.extend_namespace_extra,
            )
        }

        self.merge(namespaces)  # type: ignore

        if self.overlay_parent is None:
            overlays: Any = self.mcmeta.data.get("overlays", {})
            for entry in overlays.get("entries", []):
                name = entry.get("directory")
                if name is not None:
                    self.overlays[name].mount(prefix, origin, origin_folders)

            remaining_overlays = list(origin_folders)
            for name in remaining_overlays:
                overlay = self.overlays[name]
                overlay.mount(prefix, origin, origin_folders)
                if not overlay:
                    del self.overlays[name]

    def unveil(self, prefix: str, origin: Union[FileSystemPath, UnveilMapping]):
        """Lazily mount resources from the root of a pack on the filesystem."""
        if not isinstance(origin, UnveilMapping):
            origin = Path(origin).resolve()

        mounted = self.unveiled.setdefault(origin, set())

        if prefix in mounted:
            return

        to_remove: Set[str] = set()
        for mnt in mounted:
            if prefix.startswith(mnt):
                return
            if mnt.startswith(prefix):
                to_remove.add(mnt)

        mounted -= to_remove
        mounted.add(prefix)

        if isinstance(origin, UnveilMapping):
            self.mount(prefix, origin.with_prefix(prefix))
        else:
            self.mount(prefix, origin / prefix)

    def dump(self, origin: FileOrigin):
        """Write the content of the pack to a zipfile or to the filesystem"""
        _dump_files(origin, self.list_files())

    def save(
        self,
        directory: Optional[FileSystemPath] = None,
        path: Optional[FileSystemPath] = None,
        zipped: Optional[bool] = None,
        compression: Optional[Literal["none", "deflate", "bzip2", "lzma"]] = None,
        compression_level: Optional[int] = None,
        overwrite: Optional[bool] = False,
    ) -> Path:
        """Save the pack at the specified location."""
        if path:
            path = Path(path).resolve()
            self.zipped = path.suffix == ".zip"
            self.name = path.name[:-4] if self.zipped else path.name
            self.path = path.parent

        if zipped is not None:
            self.zipped = zipped
        if compression is not None:
            self.compression = compression
        if compression_level is not None:
            self.compression_level = compression_level

        suffix = ".zip" if self.zipped else ""
        factory: Any = (
            partial(
                ZipFile,
                mode="w",
                compression=PACK_COMPRESSION[self.compression or "deflate"],
                compresslevel=self.compression_level,
            )
            if self.zipped
            else nullcontext
        )

        if not directory:
            directory = self.path or Path.cwd()

        self.path = Path(directory).resolve()

        if not self.name:
            for i in count():
                self.name = self.default_name + (str(i) if i else "")
                if not (self.path / f"{self.name}{suffix}").exists():
                    break

        output_path = self.path / f"{self.name}{suffix}"

        if output_path.exists():
            if not overwrite:
                raise PackOverwrite(output_path)
            if output_path.is_dir():
                shutil.rmtree(output_path)
            else:
                output_path.unlink()

        if self.zipped:
            self.path.mkdir(parents=True, exist_ok=True)
        else:
            output_path.mkdir(parents=True, exist_ok=True)

        with factory(output_path) as pack:
            self.dump(pack)

        return output_path

    def __repr__(self) -> str:
        return (
            f"{self.__class__.__name__}(name={self.name!r}, "
            f"description={self.description!r}, pack_format={self.pack_format!r})"
        )


def _dump_files(origin: FileOrigin, files: Iterable[Tuple[str, PackFile]]):
    dirs: DefaultDict[Tuple[str, ...], List[Tuple[str, PackFile]]] = defaultdict(list)

    for full_path, item in files:
        directory, _, filename = full_path.rpartition("/")
        dirs[(directory,) if directory else ()].append((filename, item))

    for directory, entries in dirs.items():
        if not isinstance(origin, (ZipFile, Mapping)):
            Path(origin, *directory).resolve().mkdir(parents=True, exist_ok=True)
        for filename, f in entries:
            f.dump(origin, "/".join(directory + (filename,)))


K = TypeVar("K")
V = TypeVar("V")


def _update_with_none(dst: MutableMapping[K, V], src: Mapping[K, Optional[V]]):
    for k, v in list(src.items()):
        if v is None:
            dst.pop(k, None)
        else:
            dst[k] = v


def create_group_map(
    file_types: Mapping[PackType, Iterable[Type[NamespaceFile]]],
    plural: bool = False,
) -> Dict[str, Tuple[List[PackType], Type[NamespaceFile]]]:
    group_map: Dict[str, Tuple[List[PackType], Type[NamespaceFile]]] = {}
    for pack, types in file_types.items():
        for t in types:
            group_map.setdefault(t.snake_name, ([], t))[0].append(pack)
    if plural:
        for singular in list(group_map):
            group_map.setdefault(f"{singular}s", group_map[singular])
    return group_map


def list_input_scopes(scope: NamespaceFileScope) -> Iterable[Tuple[str, ...]]:
    return [scope] if isinstance(scope, tuple) else scope.values()


def get_output_scope(
    scope: NamespaceFileScope, pack: Optional[int | Pack[Any]]
) -> Tuple[str, ...]:
    if isinstance(scope, tuple):
        return scope

    pack_format: None | int | tuple[int] | tuple[int, int] = None
    if pack is None:
        # Fall back to the most recent scope
        pack_format = 9999
    elif isinstance(pack, int):
        pack_format = pack
    else:
        # Use the pack format from the pack's supported_formats.
        # Otherwise, use the pack_format itself
        if pack.max_format:
            if isinstance(pack.max_format, int):
                pack_format = pack.pack_format
            else:
                pack_format = pack.max_format[0]
        elif pack.supported_formats:
            if isinstance(pack.supported_formats, int):
                pack_format = pack.supported_formats
            elif isinstance(pack.supported_formats, list):
                pack_format = pack.supported_formats[1]
            else:
                pack_format = pack.supported_formats["max_inclusive"]
        else:
            pack_format = pack.pack_format
    if pack_format is None:
        # Fall back to the most recent scope
        pack_format = 9999

    result: Tuple[str, ...] | None = None
    result_format: int | None = None
    for key, value in scope.items():
        if key <= pack_format and (result_format is None or key > result_format):
            result = value
            result_format = key
    if result is None:
        raise ValueError(f"No scope found for pack format {pack_format} in {scope}")
    return result<|MERGE_RESOLUTION|>--- conflicted
+++ resolved
@@ -76,7 +76,6 @@
     SupportsMerge,
 )
 from beet.core.file import File, FileOrigin, JsonFile, PngFile
-<<<<<<< HEAD
 from beet.core.utils import (
     FileSystemPath,
     JsonDict,
@@ -84,10 +83,7 @@
     TextComponent,
 )
 from beet.resources.pack_format_registry import PackFormatRegistryContainer
-=======
-from beet.core.utils import FileSystemPath, JsonDict, SupportedFormats, TextComponent
 from beet.toolchain.config import FormatSpecifier
->>>>>>> e8956ef4
 
 from .utils import list_extensions, list_origin_folders
 
@@ -1022,14 +1018,9 @@
 
     namespace_type: ClassVar[Type[Namespace]]
     default_name: ClassVar[str]
-<<<<<<< HEAD
     pack_format_registry: ClassVar[PackFormatRegistryContainer]
-    latest_pack_format: ClassVar[int]
-=======
-    pack_format_registry: ClassVar[Dict[Tuple[int, ...], int | FormatSpecifier]]
     latest_pack_format: ClassVar[int | FormatSpecifier]
     pack_format_switch_format: ClassVar[int]
->>>>>>> e8956ef4
 
     def __init_subclass__(cls):
         cls.namespace_type = get_args(getattr(cls, "__orig_bases__")[0])[0]
